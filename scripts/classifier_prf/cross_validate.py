# Pyserini: Python interface to the Anserini IR toolkit built on Lucene
#
# Licensed under the Apache License, Version 2.0 (the "License");
# you may not use this file except in compliance with the License.
# You may obtain a copy of the License at
#
# http://www.apache.org/licenses/LICENSE-2.0
#
# Unless required by applicable law or agreed to in writing, software
# distributed under the License is distributed on an "AS IS" BASIS,
# WITHOUT WARRANTIES OR CONDITIONS OF ANY KIND, either express or implied.
# See the License for the specific language governing permissions and
# limitations under the License.

import argparse
import json
import os
import pandas as pd


def get_file_extension(rm3: bool):
    return '_bm25+rm3.txt' if rm3 is True else '_bm25.txt'


def get_file_path(run_file, collection, classifier, alpha: str, rm3: bool):
    res = f'{run_file}/{collection}/{collection}_{classifier}_A{alpha}'
    return res + get_file_extension(rm3)


def get_res_file_path(run_file, collection, classifier, alpha: str, rm3: bool):
    res = f'{run_file}/scripts/classifier_prf/cv/{collection}/scores_{collection}_{classifier}_A' + alpha
    return res + get_file_extension(rm3)


def get_trec_eval_cmd(anserini_root: str):
    return os.path.join(anserini_root, 'eval/trec_eval.9.0.4/trec_eval')


def get_qrels_path(anserini_root: str, collection: str):
    return f"{anserini_root}/src/main/resources/topics-and-qrels/qrels.{collection}.txt"


def read_topics_alpha_map(anserini_root, collection, run_file, classifier, rm3: bool):
    res_paths = []

    for num in range(0, 11):
        alpha = str(num / 10)
        file_path = get_file_path(run_file, collection, classifier, alpha, rm3)
<<<<<<< HEAD
        cv_folder_path = os.path.join(run_file, f"scripts/classifier_prf/cv/{collection}")
=======
        cv_folder_path = os.path.join(
            run_file, f"scripts/classifier_prf/cv/{collection}")
>>>>>>> 47cc996b
        os.system(f"mkdir -p {cv_folder_path}")
        res_filename = get_res_file_path(
            run_file, collection, classifier, alpha, rm3)

        res_paths.append(res_filename)
        trec_eval_cmd = get_trec_eval_cmd(anserini_root)
        qrels_path = get_qrels_path(anserini_root, collection)
        cmd = f'{trec_eval_cmd} -q -m map -m P.30 {qrels_path} {file_path} > {res_filename}'
        res = os.system(cmd)
        if res == 0:
            print(file_path + ' run successfully!')
            print('save result in ' + res_filename)

    return res_paths


def load_in_res(res_paths):
    df = pd.read_csv(
        res_paths[0], sep='\s+', header=None,
        names=['Type', 'topicid', '0.0'], dtype={'0.0': float})
    df.set_index('topicid', inplace=True)

    for num in range(1, 11):
        dataset = pd.read_csv(
            res_paths[num], sep='\s+', header=None, names=['Type', 'topicid', 'score'],
            dtype={'topicid': str, 'score': float})
        df[str(num / 10)] = dataset.score.values

    df = df[df['Type'] == 'map'][:-1]
    df = df.drop(['Type'], axis=1)
    return df


def generate_run_file(folders, df, collection, run_file, classifier, rm3, output_path):
    highest_alpha_lst, write_lst = [], []

    with open(output_path, 'w') as target_file:
        for folder in folders:
            train_topicids = [str(topic)
                              for f in folders for topic in f if f != folder and str(topic) in df.index]
            train_df = df.loc[train_topicids, :]
            train_df.loc['Mean', :] = train_df.mean(axis=0)
            highest_alpha = train_df.iloc[-1, :].idxmax(axis=1)
            highest_alpha_lst.append(highest_alpha)

            for topic in folder:
                alpha_run_file = get_file_path(
                    run_file, collection, classifier, highest_alpha, rm3)

                with open(alpha_run_file) as fp:
                    Lines = fp.readlines()
                    for line in Lines:
                        if line.startswith(str(topic)):
                            write_lst.append(line)

        write_lst.sort(key=lambda x: (x.split(" ")[0], int(x.split(" ")[3])))
        target_file.write("".join(write_lst))

    print(highest_alpha_lst)


if __name__ == '__main__':
    parser = argparse.ArgumentParser(
        description='Get Best alpha score for corresponding topics')
    parser.add_argument('--anserini', metavar='path', required=True,
                        help='the path to anserini root')
    parser.add_argument('--pyserini', metavar='path', required=True,
                        help='a path to the folder json file')
    parser.add_argument('--collection', metavar='collectionsname', required=True,
                        help='one of the collectionname in robust04,robust05, core17,core18')
    parser.add_argument('--run_file', metavar='path', required=True,
                        help='the path to run files root')
    parser.add_argument('--output', metavar='path', required=True,
                        help='the path to the output file')
    parser.add_argument('--classifier', metavar='name', required=True,
                        help='one of three classifers lr or svm or lr+svm')
    parser.add_argument('-rm3', action='store_true',
                        help='use rm3 ranker')

    args = parser.parse_args()

    res_paths = read_topics_alpha_map(
        args.anserini, args.collection, args.run_file, args.classifier, args.rm3)
    clean_df = load_in_res(res_paths)
    folders_path = os.path.join(
        args.pyserini, f'scripts/classifier_prf/folds/{args.collection}.json')

    with open(folders_path) as f:
        folders = json.load(f)

    generate_run_file(folders, clean_df, args.collection,
                      args.run_file, args.classifier, args.rm3, args.output)

    print("Successfully generated a trained runfile in " + args.output)<|MERGE_RESOLUTION|>--- conflicted
+++ resolved
@@ -46,12 +46,8 @@
     for num in range(0, 11):
         alpha = str(num / 10)
         file_path = get_file_path(run_file, collection, classifier, alpha, rm3)
-<<<<<<< HEAD
-        cv_folder_path = os.path.join(run_file, f"scripts/classifier_prf/cv/{collection}")
-=======
         cv_folder_path = os.path.join(
             run_file, f"scripts/classifier_prf/cv/{collection}")
->>>>>>> 47cc996b
         os.system(f"mkdir -p {cv_folder_path}")
         res_filename = get_res_file_path(
             run_file, collection, classifier, alpha, rm3)
