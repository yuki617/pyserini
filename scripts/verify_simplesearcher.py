# -*- coding: utf-8 -*-
#
# Pyserini: Python interface to the Anserini IR toolkit built on Lucene
#
# Licensed under the Apache License, Version 2.0 (the "License");
# you may not use this file except in compliance with the License.
# You may obtain a copy of the License at
#
# http://www.apache.org/licenses/LICENSE-2.0
#
# Unless required by applicable law or agreed to in writing, software
# distributed under the License is distributed on an "AS IS" BASIS,
# WITHOUT WARRANTIES OR CONDITIONS OF ANY KIND, either express or implied.
# See the License for the specific language governing permissions and
# limitations under the License.

import argparse
import filecmp
import os


class Group:
    def __init__(self, run_name: str, index_path: str, topics_path: str, qrels_path: str):
        self.run_name = run_name
        self.index_path = index_path
        self.topics_path = topics_path
        self.qrels_path = qrels_path
        self.anserini_output = f'verify.anserini.{run_name}.txt'
        self.pyserini_output = f'verify.pyserini.{run_name}.txt'


def remove_output_if_exist(group: Group):
    for path in [group.anserini_output, group.pyserini_output]:
        if os.path.exists(path):
            os.remove(path)


if __name__ == '__main__':
    parser = argparse.ArgumentParser(
        description='Verify search results between pyserini and anserini')
    parser.add_argument('--anserini', metavar='path', required=True,
                        help='the path to anserini root')
    args = parser.parse_args()

    # config
    anserini_root = args.anserini
    indexes_root = os.path.join(anserini_root, 'indexes')
    anserini_search = os.path.join(
        anserini_root, 'target/appassembler/bin/SearchCollection -topicreader Trec -bm25')
<<<<<<< HEAD
    pyserini_search = 'python3 -m pyserini.search'
=======
    anserini_eval = os.path.join(
        anserini_root, 'eval/trec_eval.9.0.4/trec_eval -m map -m P.30')
    pyserini_search = 'python -m pyserini.search'
>>>>>>> 5c5ee71b

    # set groups
    robust04 = Group(
        run_name='robust04',
        index_path=os.path.join(
            indexes_root, 'lucene-index.robust04.pos+docvectors+raw'),
        topics_path=os.path.join(
            anserini_root, 'src/main/resources/topics-and-qrels/topics.robust04.txt'),
        qrels_path=os.path.join(
            anserini_root, 'src/main/resources/topics-and-qrels/qrels.robust04.txt')
    )

    robust05 = Group(
        run_name='robust05',
        index_path=os.path.join(
            indexes_root, 'lucene-index.robust05.pos+docvectors+raw'),
        topics_path=os.path.join(
            anserini_root, 'src/main/resources/topics-and-qrels/topics.robust05.txt'),
        qrels_path=os.path.join(
            anserini_root, 'src/main/resources/topics-and-qrels/qrels.robust05.txt')
    )

    core17 = Group(
        run_name='core17',
        index_path=os.path.join(
            indexes_root, 'lucene-index.core17.pos+docvectors+raw'),
        topics_path=os.path.join(
            anserini_root, 'src/main/resources/topics-and-qrels/topics.core17.txt'),
        qrels_path=os.path.join(
            anserini_root, 'src/main/resources/topics-and-qrels/qrels.core17.txt')
    )

    core18 = Group(
        run_name='core18',
        index_path=os.path.join(
            indexes_root, 'lucene-index.core18.pos+docvectors+raw'),
        topics_path=os.path.join(
            anserini_root, 'src/main/resources/topics-and-qrels/topics.core18.txt'),
        qrels_path=os.path.join(
            anserini_root, 'src/main/resources/topics-and-qrels/qrels.core18.txt')
    )

    groups = [robust04, robust05, core17, core18]
    success_groups, fail_groups = [], []
    # execution
    for group in groups:
        print(f'Running {group.run_name}:')
        remove_output_if_exist(group)
        anserini_cmd = f'{anserini_search} -index {group.index_path} -topics {group.topics_path} -output {group.anserini_output}'
        pyserini_cmd = f'{pyserini_search} -index {group.index_path} -topics {group.run_name} -output {group.pyserini_output}'
<<<<<<< HEAD
        print(anserini_cmd,pyserini_cmd)
=======
>>>>>>> 5c5ee71b

        res = os.system(anserini_cmd)
        if res == 0:
            print(f'[{group.run_name}] anserini search successful')
        else:
            print(f'[{group.run_name}] anserini search successful')

        res = os.system(pyserini_cmd)
        if res == 0:
            print(f'[{group.run_name}] pyserini search successful')
        else:
            print(f'[{group.run_name}] pyserini search successful')

        res = filecmp.cmp(group.anserini_output, group.pyserini_output)
        if res is True:
            print(f'[{group.run_name}] result matches')
            success_groups.append(group)
        else:
            fail_groups.append(group)
            print(
                f'[{group.run_name}] result mismatch. {group.anserini_output} != {group.pyserini_output}')

        print('-------------------------')

    print(f'[Success] {len(success_groups)}/{len(groups)}')
    print()

    for group in success_groups:
        print(f'Evaluating {group.run_name}:')
        print('-------------------------')
        eval_cmd = f'{anserini_eval} {group.qrels_path} {group.anserini_output}'
        os.system(eval_cmd)
        remove_output_if_exist(group)
        print()

    for group in fail_groups:
        print(f'[{group.run_name}] result mismatch')<|MERGE_RESOLUTION|>--- conflicted
+++ resolved
@@ -47,13 +47,9 @@
     indexes_root = os.path.join(anserini_root, 'indexes')
     anserini_search = os.path.join(
         anserini_root, 'target/appassembler/bin/SearchCollection -topicreader Trec -bm25')
-<<<<<<< HEAD
-    pyserini_search = 'python3 -m pyserini.search'
-=======
     anserini_eval = os.path.join(
         anserini_root, 'eval/trec_eval.9.0.4/trec_eval -m map -m P.30')
     pyserini_search = 'python -m pyserini.search'
->>>>>>> 5c5ee71b
 
     # set groups
     robust04 = Group(
@@ -104,10 +100,6 @@
         remove_output_if_exist(group)
         anserini_cmd = f'{anserini_search} -index {group.index_path} -topics {group.topics_path} -output {group.anserini_output}'
         pyserini_cmd = f'{pyserini_search} -index {group.index_path} -topics {group.run_name} -output {group.pyserini_output}'
-<<<<<<< HEAD
-        print(anserini_cmd,pyserini_cmd)
-=======
->>>>>>> 5c5ee71b
 
         res = os.system(anserini_cmd)
         if res == 0:
